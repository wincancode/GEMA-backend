--- conflicted
+++ resolved
@@ -12,13 +12,8 @@
     {
       "idx": 1,
       "version": "7",
-<<<<<<< HEAD
-      "when": 1751134220692,
-      "tag": "0001_great_anthem",
-=======
       "when": 1751416146618,
       "tag": "0001_flippant_nightshade",
->>>>>>> 915f49be
       "breakpoints": true
     }
   ]
